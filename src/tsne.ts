--- conflicted
+++ resolved
@@ -186,7 +186,6 @@
    */
   knnIterations() { return Math.ceil(this.numPoints / 20); }
 
-<<<<<<< HEAD
   coordinates(normalized = true): tf.Tensor {
     if (normalized) {
       return tf.tidy(() => {
@@ -215,9 +214,6 @@
       return this.optimizer.embedding2D;
     }
   }
-=======
-  coordinates(): tf.Tensor { return this.optimizer.embedding2D; }
->>>>>>> 7d287674
 
   knnDistance(): number {
     // TODO
